--- conflicted
+++ resolved
@@ -281,11 +281,6 @@
         torch.save(physics[g].state_dict(), f"{save_dir}/physics{g}.pt")
 
         if train_dataset is not None:
-<<<<<<< HEAD
-            hf.create_dataset(
-                "y_train", (n_train_g,) + y0.shape[1:], dtype=y0.cpu().numpy().dtype
-            )
-=======
             if isinstance(y0, TensorList):
                 for i in range(len(y0)):
                     hf.create_dataset(
@@ -297,7 +292,6 @@
                 hf.create_dataset(
                     "y_train", (n_train_g,) + y0.shape[1:], dtype=y0.cpu().numpy().dtype
                 )
->>>>>>> 13034e34
             if supervised:
                 hf.create_dataset(
                     "x_train", (n_train_g,) + x0.shape[1:], dtype=x0.cpu().numpy().dtype
@@ -400,12 +394,6 @@
                 if i == 0:
                     hf.create_dataset(
                         "x_test", (n_test_g,) + x.shape[1:], dtype=x.cpu().numpy().dtype
-<<<<<<< HEAD
-                    )
-                    hf.create_dataset(
-                        "y_test", (n_test_g,) + y.shape[1:], dtype=y.cpu().numpy().dtype
-=======
->>>>>>> 13034e34
                     )
                     if isinstance(y, TensorList):
                         for i in range(len(y)):
