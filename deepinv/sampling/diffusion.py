import torch.nn as nn
import torch
import numpy as np
import time as time
from tqdm import tqdm

import deepinv.physics


class DDRM(nn.Module):
    r""" """

    def __init__(
        self,
        denoiser: deepinv.models.Denoiser,
        sigmas,
        sigma_noise,
        eta=0.85,
        etab=1.0,
        verbose=False,
    ):
        super(DDRM, self).__init__()
        self.denoiser = denoiser
        self.sigmas = sigmas
        self.max_iter = len(sigmas)
        self.sigma_noise = sigma_noise
        self.eta = eta
        self.verbose = verbose
        self.etab = etab

    def forward(self, y, physics: deepinv.physics.DecomposablePhysics, seed=None):
        # assert physics.__class__ == deepinv.physics.DecomposablePhysics, 'The forward operator requires a singular value decomposition'
        with torch.no_grad():
            if seed:
                np.random.seed(seed)
                torch.manual_seed(seed)

<<<<<<< HEAD
            c = np.sqrt(1 - self.eta**2)
            y_bar = physics.U_adjoint(y)
            case = physics.mask > 1e-6
            y_bar[case] = y_bar[case] / physics.mask[case]
            nsr = torch.zeros_like(physics.mask)
            nsr[case] = self.sigma_noise / physics.mask[case]
=======
            mask = physics.mask.abs().type(y.dtype)
            c = np.sqrt(1 - self.eta**2)
            y_bar = physics.U_adjoint(y)
            case = mask > 1e-6
            y_bar[case] = y_bar[case] / mask[case]
            nsr = torch.zeros_like(mask)
            nsr[case] = self.sigma_noise / mask[case]
>>>>>>> 71743d65

            # iteration 1
            # compute init noise
            mean = torch.zeros_like(y_bar)
            std = torch.ones_like(y_bar) * self.sigmas[0]
            mean[case] = y_bar[case]
            std[case] = (self.sigmas[0] ** 2 - nsr[case].pow(2)).sqrt()
            x_bar = mean + std * torch.randn_like(y_bar)
            x_bar_prev = x_bar.clone()
            # denoise
            x = self.denoiser(physics.V(x_bar), self.sigmas[0])

            for t in tqdm(range(1, self.max_iter), disable=(not self.verbose)):
                # add noise in transformed domain
                x_bar = physics.V_adjoint(x)

                case2 = case + (self.sigmas[t] < nsr)
                case3 = case + (self.sigmas[t] >= nsr)

                mean = (
                    x_bar
                    + c * self.sigmas[t] * (x_bar_prev - x_bar) / self.sigmas[t - 1]
                )
<<<<<<< HEAD
                # mean[case2] = x_bar[case2] + c*self.sigmas[t]*(y_bar[case2]-x_bar[case2])/nsr[case2]
                # mean[case3] = (1.-self.etab)*x_bar[case3] + self.etab*y_bar[case3]

                std = torch.ones_like(x) * self.eta * self.sigmas[t]
                # std[case3] = (self.sigmas[t]**2 - (nsr[case3]*self.etab).pow(2)).sqrt()
=======
                mean[case2] = (
                    x_bar[case2]
                    + c * self.sigmas[t] * (y_bar[case2] - x_bar[case2]) / nsr[case2]
                )
                mean[case3] = (1.0 - self.etab) * x_bar[case3] + self.etab * y_bar[
                    case3
                ]

                std = torch.ones_like(x) * self.eta * self.sigmas[t]
                std[case3] = (
                    self.sigmas[t] ** 2 - (nsr[case3] * self.etab).pow(2)
                ).sqrt()
>>>>>>> 71743d65

                # print(f'std: {std.isnan().sum()}')
                # print(f'mean: {mean.isnan().sum()}')
                x_bar = mean + std * torch.randn_like(x_bar)
                x_bar_prev = x_bar.clone()
                # denoise
                x = self.denoiser(physics.V(x_bar), self.sigmas[t])

                # dinv.utils.plot_debug([x], titles=f'it {t}')
        return x


if __name__ == "__main__":
    import deepinv as dinv
    from deepinv.models.denoiser import Denoiser
    import torchvision

    x = torchvision.io.read_image("../../datasets/celeba/img_align_celeba/085307.jpg")
    x = x.unsqueeze(0).float().to(dinv.device) / 255

    sigma_noise = 0.05
    # physics = dinv.physics.Denoising()
    physics = dinv.physics.Inpainting(
        mask=0.5, tensor_size=(3, 218, 178), device=dinv.device
    )
    physics.noise_model = dinv.physics.GaussianNoise(sigma_noise)

    y = physics(x)
    model_spec = {
        "name": "drunet",
        "args": {"device": dinv.device, "pretrained": "download"},
    }

    denoiser = Denoiser(model_spec=model_spec)

    sigmas = np.linspace(1, 0, 100)
    f = DDRM(
        denoiser=denoiser,
        etab=1.0,
        sigma_noise=sigma_noise,
        sigmas=sigmas,
        verbose=True,
    )

    xmean = f(y, physics)

    dinv.utils.plot_debug(
        [physics.A_adjoint(y), x, xmean], titles=["meas.", "ground-truth", "mean"]
    )<|MERGE_RESOLUTION|>--- conflicted
+++ resolved
@@ -35,14 +35,6 @@
                 np.random.seed(seed)
                 torch.manual_seed(seed)
 
-<<<<<<< HEAD
-            c = np.sqrt(1 - self.eta**2)
-            y_bar = physics.U_adjoint(y)
-            case = physics.mask > 1e-6
-            y_bar[case] = y_bar[case] / physics.mask[case]
-            nsr = torch.zeros_like(physics.mask)
-            nsr[case] = self.sigma_noise / physics.mask[case]
-=======
             mask = physics.mask.abs().type(y.dtype)
             c = np.sqrt(1 - self.eta**2)
             y_bar = physics.U_adjoint(y)
@@ -50,7 +42,6 @@
             y_bar[case] = y_bar[case] / mask[case]
             nsr = torch.zeros_like(mask)
             nsr[case] = self.sigma_noise / mask[case]
->>>>>>> 71743d65
 
             # iteration 1
             # compute init noise
@@ -74,13 +65,6 @@
                     x_bar
                     + c * self.sigmas[t] * (x_bar_prev - x_bar) / self.sigmas[t - 1]
                 )
-<<<<<<< HEAD
-                # mean[case2] = x_bar[case2] + c*self.sigmas[t]*(y_bar[case2]-x_bar[case2])/nsr[case2]
-                # mean[case3] = (1.-self.etab)*x_bar[case3] + self.etab*y_bar[case3]
-
-                std = torch.ones_like(x) * self.eta * self.sigmas[t]
-                # std[case3] = (self.sigmas[t]**2 - (nsr[case3]*self.etab).pow(2)).sqrt()
-=======
                 mean[case2] = (
                     x_bar[case2]
                     + c * self.sigmas[t] * (y_bar[case2] - x_bar[case2]) / nsr[case2]
@@ -93,7 +77,6 @@
                 std[case3] = (
                     self.sigmas[t] ** 2 - (nsr[case3] * self.etab).pow(2)
                 ).sqrt()
->>>>>>> 71743d65
 
                 # print(f'std: {std.isnan().sum()}')
                 # print(f'mean: {mean.isnan().sum()}')
